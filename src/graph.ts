/**
 * graph.ts
 * Define the factory graph and its components
 * lgfrbcsgo & Nikolaus - October 2020
 */
import {
    ContainerElement,
    CONTAINERS_ASCENDING_BY_CAPACITY,
    Craftable,
    isOre,
    Item,
    Quantity,
} from "./items"
import { findRecipe, Recipe } from "./recipes"

/** Maximum number of incoming/outgoing container links */
export const MAX_CONTAINER_LINKS = 10

/** Maximum number of incoming industry links */
export const MAX_INDUSTRY_LINKS = 7

export type PerMinute = number

/**
 * Container holding components. A set of producers is filling
 * this container, and a set of consumers is drawing from this container.
 */
export class ContainerNode {
    readonly producers = new Set<IndustryNode | TransferNode>()
    readonly consumers = new Set<IndustryNode | TransferNode>()

    /**
     * Initialize a new ContainerNode
     * @param item Item stored in this container
     * @param factory The factory this container belongs to
     * @param split If not 1.0, the fraction of some consumer's input supplied
     * by this container. In some cases the
     * number of input links exceeds the limit, so we needed to split
     * the container in two (or more). To prevent an upstream backup,
     * split containers can only link to one industry.
     */
    constructor(readonly item: Item, readonly factory: FactoryGraph, readonly split: number) {}

    /**
     * Return the number of producers filling this container
     */
    get incomingLinkCount(): number {
        return this.producers.size
    }

    /**
     * Return the number of consumers drawing from this container
     */
    get outgoingLinkCount(): number {
        return this.consumers.size
    }

    /**
     * Return the rate at which the producers are filling this container.
     */
    get ingress(): PerMinute {
        // Assume infinite ore availablility
        if (isOre(this.item)) {
            return Infinity
        }
        return Array.from(this.producers)
            .map((producer) => {
                if (isIndustryNode(producer)) {
                    return producer.getOutput(this.item)
                } else if (producer.item === this.item) {
                    return producer.outflowRate
                } else {
                    return 0
                }
            })
            .reduce((totalIngress, ingress) => totalIngress + ingress, 0)
    }

    /**
     * Return the rate at which the consumers are drawing from this container.
     */
    get egress(): PerMinute {
        return Array.from(this.consumers)
            .map((consumer) => {
                if (isIndustryNode(consumer)) {
                    return this.split * consumer.getInput(this.item)
                } else if (consumer.item === this.item) {
                    return consumer.inflowRatePerContainer
                } else {
                    return 0
                }
            })
            .reduce((totalEgress, egress) => totalEgress + egress, 0)
    }

    /**
     * Return the required maintain value to store the required components for all consumers
     */
    get maintain(): Quantity {
        let maintain = 0
        for (const consumer of this.consumers) {
            /* Skip transfer units */
            if (isTransferNode(consumer)) {
                continue
            }
            for (const ingredient of findRecipe(consumer.item).ingredients) {
                if (ingredient.item === this.item) {
                    maintain += ingredient.quantity
                }
            }
        }
        return maintain * this.split
    }

    /**
     * Return the required container (size) to hold the maintain value
     */
    get container(): ContainerElement {
        if (CONTAINERS_ASCENDING_BY_CAPACITY.length < 1) {
            throw new Error("CONTAINERS_ASCENDING_BY_CAPACITY is empty")
        }
        const requiredCapacity = this.maintain * this.item.volume
        let requiredContainer: ContainerElement = CONTAINERS_ASCENDING_BY_CAPACITY[0]
        for (const checkContainer of CONTAINERS_ASCENDING_BY_CAPACITY) {
            if (requiredCapacity <= checkContainer.capacity) {
                requiredContainer = checkContainer
            }
        }
        return requiredContainer
    }

    /**
     * Return if this is a split container
     */
    get isSplit(): boolean {
        return this.split !== 1.0
    }

    /**
     * Check if a container can support additional incoming links
     * @param count Number of new incoming links
     */
    canAddIncomingLinks(count: number) {
        return this.incomingLinkCount + count <= MAX_CONTAINER_LINKS
    }

    /**
     * Check if a container can support additional outgoing links
     * @param count Number of new outgoing links
     */
    canAddOutgoingLinks(count: number) {
        /* Check if this is a split input container */
        if (this.isSplit) {
            return false
        }
        /* Ore containers have no byproducts */
        if (isOre(this.item)) {
            return this.outgoingLinkCount + count <= MAX_CONTAINER_LINKS
        }
        /* Get byproducts stored in this container */
        const recipe = findRecipe(this.item)
        let reservedByproductLinks = recipe.byproducts.length
        for (const byproduct of recipe.byproducts) {
            /* Check if this container already has a consumer for this byproduct */
            for (const consumer of this.consumers) {
                if (consumer.item === byproduct.item) {
                    reservedByproductLinks += -1
                }
            }
        }
        return this.outgoingLinkCount + count + reservedByproductLinks <= MAX_CONTAINER_LINKS
    }
}

/**
 * Container holding components to handle industry link limits (when industries require
 * more than 7 ingredients, for example). A set of TransferNodes is filling
 * this container, and a set of IndustryNodes is drawing from this container.
 */
export class TransferContainerNode {
    readonly producers = new Set<TransferNode>()
    readonly consumers = new Set<IndustryNode>()

    /**
     * Initialize a new TransferContainerNode
     * @param items Items stored in this container
     * @param factory The factory this container belongs to
     */
    constructor(readonly items: Item[], readonly factory: FactoryGraph) {}

    /**
     * Return the number of producers filling this container
     */
    get incomingLinkCount(): number {
        return this.producers.size
    }

    /**
     * Return the number of consumers drawing from this container
     */
    get outgoingLinkCount(): number {
        return this.consumers.size
    }

    /**
     * Return the required maintain value to store the required components for all consumers
     */
    get maintain(): Map<Item, Quantity> {
        const maintain: Map<Item, Quantity> = new Map()
        for (const item of this.items) {
            for (const consumer of this.consumers) {
                for (const ingredient of findRecipe(consumer.item).ingredients) {
                    if (ingredient.item === item) {
                        if (maintain.has(item)) {
                            maintain.set(item, maintain.get(item)! + ingredient.quantity)
                        } else {
                            maintain.set(item, ingredient.quantity)
                        }
                    }
                }
            }
        }
        return maintain
    }

    /**
     * Return the required container (size) to hold the maintain values
     */
    get container(): ContainerElement {
        if (CONTAINERS_ASCENDING_BY_CAPACITY.length < 1) {
            throw new Error("CONTAINERS_ASCENDING_BY_CAPACITY is empty")
        }
        let requiredCapacity = 0
        const maintain = this.maintain
        for (const [item, quantity] of maintain.entries()) {
            requiredCapacity += quantity * item.volume
        }
        let requiredContainer: ContainerElement = CONTAINERS_ASCENDING_BY_CAPACITY[0]
        for (const checkContainer of CONTAINERS_ASCENDING_BY_CAPACITY) {
            if (requiredCapacity <= checkContainer.capacity) {
                requiredContainer = checkContainer
            }
        }
        return requiredContainer
    }

    /**
     * Check if a container can support additional incoming links
     * @param count Number of new incoming links
     */
    canAddIncomingLinks(count: number) {
        return this.incomingLinkCount + count <= MAX_CONTAINER_LINKS
    }

    /**
     * Check if a container can support additional outgoing links
     * @param count Number of new outgoing links
     */
    canAddOutgoingLinks(count: number) {
        return this.outgoingLinkCount + count <= MAX_CONTAINER_LINKS
    }
}

/**
 * TransferContainerNode type guard
 * @param node Node to check
 */
export function isTransferContainerNode(
    node: ContainerNode | TransferContainerNode,
): node is TransferContainerNode {
    return node instanceof TransferContainerNode
}

/**
 * Factory output node
 */
export class OutputNode extends ContainerNode {
    /**
     * Initialize a new OutputNode
     * @param item Item stored in this container
     * @param outputRate Required production rate
     * @param maintainedOutput The number of items to maintain
     * @param factory The factory this output belongs to
     */
    constructor(
        item: Craftable,
        readonly outputRate: PerMinute,
        readonly maintainedOutput: Quantity,
        factory: FactoryGraph,
    ) {
        super(item, factory, 1.0)
    }

    get egress(): PerMinute {
        return super.egress + this.outputRate
    }

    get maintain(): Quantity {
        return super.maintain + this.maintainedOutput
    }
}

/**
 * Industry producing components. Draws inputs from a set of containers, and outputs
 * to a single container.
 */
export class IndustryNode {
<<<<<<< HEAD
    readonly inputs: Set<ContainerNode> = new Set()
=======
    readonly inputs: Set<ContainerNode | TransferContainerNode> = new Set()
>>>>>>> 75afd124
    readonly recipe: Recipe

    output: ContainerNode | undefined

    get industry() {
        return this.recipe.industry
    }

    get item(): Craftable {
        // TODO: remove cast then gases are craftable
        return this.recipe.product.item as Craftable
    }

    /**
     * Return the number of inputs to this industry
     */
    get incomingLinkCount(): number {
        return this.inputs.size
    }

    constructor(item: Craftable, readonly factory: FactoryGraph) {
        this.recipe = findRecipe(item)
    }

    /**
     * Add input container for an item
     * @param container Input container
     */
<<<<<<< HEAD
    takeFrom(container: ContainerNode) {
=======
    takeFrom(container: ContainerNode | TransferContainerNode) {
>>>>>>> 75afd124
        this.inputs.add(container)
        container.consumers.add(this)
    }

    /**
     * Add or replace output container
     * @param container Output container
     */
    outputTo(container: ContainerNode) {
        if (this.output) {
            this.output.producers.delete(this)
        }
        this.output = container
        container.producers.add(this)
    }

    /**
     * Return the production rate of a given item
     * @param item Item for which the production rate is calculated
     */
    getOutput(item: Item): PerMinute {
        let quantity = 0
        const recipe = findRecipe(this.item)
        for (const produced of [...recipe.byproducts, recipe.product]) {
            if (item === produced.item) {
                quantity += produced.quantity
            }
        }
        return quantity / recipe.time
    }

    /**
     * Return the consumption rate of a given item
     * @param item Item for which the consumption rate is calculated
     */
    getInput(item: Item): PerMinute {
        let quantity = 0
        const recipe = findRecipe(this.item)
        for (const ingredient of recipe.ingredients) {
            if (ingredient.item === item) {
                quantity += ingredient.quantity
            }
        }
        return quantity / recipe.time
    }

    /**
     * Check if a industry can support additional incoming links
     * @param count Number of new incoming links
     */
    canAddIncomingLinks(count: number) {
        return this.incomingLinkCount + count <= MAX_INDUSTRY_LINKS
    }
}

/**
 * IndustryNode type guard
 * @param node Node to check
 */
export function isIndustryNode(node: IndustryNode | TransferNode): node is IndustryNode {
    return node instanceof IndustryNode
}

export class TransferNode {
    /**
     * Transfer Unit moving components. Draws inputs from a set of containers, and outputs
     * to a single container.
     */
    readonly inputs = new Set<ContainerNode>()
    readonly transferRate = Infinity // TODO: transfer rate is not infinite
    output: ContainerNode | TransferContainerNode | undefined

    /**
     * Return the number of inputs to this transfer unit
     */
    get incomingLinkCount(): number {
        return this.inputs.size
    }

    /**
     * Return the transfer rate into the output container
     * This must be the minimum of
     * (total consumption rate leaving output, maximum transfer unit rate)
     */
<<<<<<< HEAD
    get actualTransferRate(): PerMinute {
        let rate = 0
        for (const container of this.inputs) {
            for (const producer of container.producers) {
                if (isIndustryNode(producer)) {
                    rate += producer.getOutput(this.item)
=======
    get outflowRate(): PerMinute {
        let consumptionRate = 0
        if (this.output !== undefined) {
            for (const consumer of this.output.consumers) {
                if (consumer instanceof IndustryNode) {
                    consumptionRate += consumer.getInput(this.item)
>>>>>>> 75afd124
                } else {
                    consumptionRate += consumer.inflowRatePerContainer
                }
            }
        }
        return Math.min(consumptionRate, this.transferRate)
    }

    /**
     * Return the transfer inflow rate per container, assuming the transfer unit
     * draws equally from all inputs
     */
    get inflowRatePerContainer(): PerMinute {
        return this.outflowRate / this.inputs.size
    }

    /**
     * Initialize a new TransferNode
     * @param item Item produced by this industry
     * @param factory The factory which this transfer unit belongs to
     */
    constructor(readonly item: Item, readonly factory: FactoryGraph) {}

    /**
     * Add an input container for an item
     * @param container Input container
     */
    takeFrom(container: ContainerNode) {
        this.inputs.add(container)
        container.consumers.add(this)
    }

    /**
     * Add or replace output container
     * @param container Output container
     */
    outputTo(container: ContainerNode | TransferContainerNode) {
        if (this.output) {
            this.output.producers.delete(this)
        }
        this.output = container
        container.producers.add(this)
    }

    /**
     * Check if a transfer unit can support additional incoming links
     * @param count Number of new incoming links
     */
    canAddIncomingLinks(count: number) {
        return this.incomingLinkCount + count <= MAX_INDUSTRY_LINKS
    }
}

/**
 * TransferNode type guard
 * @param node Node to check
 */
export function isTransferNode(node: IndustryNode | TransferNode): node is TransferNode {
    return node instanceof TransferNode
}

/**
 * Graph containing factory components (industries and containers).
 */
export class FactoryGraph {
    containers = new Set<ContainerNode>()
    industries = new Set<IndustryNode>()
    transferUnits = new Set<TransferNode>()
    transferContainers = new Set<TransferContainerNode>()

    /**
     * Return the set of all products produced or stored in this factory
     */
    get products(): Set<Item> {
        return new Set(Array.from(this.containers).map((node) => node.item))
    }

    /**
     * Add an industry to the factory graph
     * @see {@link IndustryNode}
     */
    createIndustry(item: Craftable): IndustryNode {
        const industry = new IndustryNode(item, this)
        this.industries.add(industry)
        return industry
    }

    /**
     * Add a transfer unit to the factory graph
     * @see {@link TransferNode}
     */
    createTransferUnit(item: Item) {
        const transfer = new TransferNode(item, this)
        this.transferUnits.add(transfer)
        return transfer
    }

    /**
     * Add a container to the factory graph
     * @see {@link ContainerNode}
     */
    createContainer(item: Item): ContainerNode {
        const container = new ContainerNode(item, this, 1.0)
        this.containers.add(container)
        return container
    }

    /**
     * Add a split container to the factory graph
     * @see {@link ContainerNode}
     */
    createSplitContainer(item: Item, split: number): ContainerNode {
        const container = new ContainerNode(item, this, split)
        this.containers.add(container)
        return container
    }

    /**
     * Add a transfer container to the factory graph
     * @see {@link TransferContainerNode}
     */
    createTransferContainer(items: Item[]): TransferContainerNode {
        const container = new TransferContainerNode(items, this)
        this.transferContainers.add(container)
        return container
    }

    /**
     * Add an output node to the factory graph
     * @see {@link OutputNode}
     */
    createOutput(item: Craftable, outputRate: PerMinute, maintainedOutput: Quantity): OutputNode {
        const output = new OutputNode(item, outputRate, maintainedOutput, this)
        this.containers.add(output)
        return output
    }

    /**
     * Return the set of all consumers of a given item
     * @param item Item for which to find the consumers
     */
    getConsumers(item: Item): Set<IndustryNode> {
        return new Set(
            Array.from(this.industries).filter((node) =>
                findRecipe(node.item).ingredients.some((ingredient) => ingredient.item === item),
            ),
        )
    }

    /**
     * Return the set of all transfer units of a given item
     * @param item Item for which to find the consumers
     */
    getTransferUnits(item: Item): Set<TransferNode> {
        return new Set(Array.from(this.transferUnits).filter((node) => node.item === item))
    }

    /**
     * Return the set of all containers holding a given item
     * @param item Item for which to find the containers
     */
    getContainers(item: Item): Set<ContainerNode> {
        return new Set(Array.from(this.containers).filter((node) => node.item === item))
    }

    /**
     * Return the set of all transfer containers holding one or more of the
     * given items and no other items
     * @param items Items for which to find the TransferContainers
     */
<<<<<<< HEAD
    sanityCheck() {
        // Check containers
        for (const container of this.containers) {
            if (container.incomingLinkCount > MAX_CONTAINER_LINKS) {
                console.log(container)
                throw new Error("Container exceeds incoming link limit")
            }
            if (container.outgoingLinkCount > MAX_CONTAINER_LINKS) {
                console.log(container)
                throw new Error("Container exceeds outgoing link limit")
            }
            if (container.egress > 1.0001 * container.ingress) {
                console.log(container)
                throw new Error("Container egress exceeds ingress")
            }
            if (container.isSplit && container.outgoingLinkCount > 1) {
                console.log(container)
                throw new Error("Split container has more than one outgoing link")
            }
        }
        // Check industries
        for (const industry of this.industries) {
            if (industry.incomingLinkCount > MAX_INDUSTRY_LINKS) {
                console.log(industry)
                throw new Error("Industry exceeds incoming link limit")
            }
        }
=======
    getTransferContainers(items: Set<Item>): Set<TransferContainerNode> {
        let transferContainers = Array.from(this.transferContainers)
        // Filter only those containing one or more of items
        transferContainers = transferContainers.filter((node) =>
            node.items.some((item) => Array.from(items).includes(item)),
        )
        // Filter out those containing anything not in items
        transferContainers = transferContainers.filter((node) =>
            Array.from(items).some((item) => !node.items.includes(item)),
        )
        return new Set(transferContainers)
>>>>>>> 75afd124
    }
}<|MERGE_RESOLUTION|>--- conflicted
+++ resolved
@@ -305,11 +305,7 @@
  * to a single container.
  */
 export class IndustryNode {
-<<<<<<< HEAD
-    readonly inputs: Set<ContainerNode> = new Set()
-=======
     readonly inputs: Set<ContainerNode | TransferContainerNode> = new Set()
->>>>>>> 75afd124
     readonly recipe: Recipe
 
     output: ContainerNode | undefined
@@ -338,11 +334,7 @@
      * Add input container for an item
      * @param container Input container
      */
-<<<<<<< HEAD
-    takeFrom(container: ContainerNode) {
-=======
     takeFrom(container: ContainerNode | TransferContainerNode) {
->>>>>>> 75afd124
         this.inputs.add(container)
         container.consumers.add(this)
     }
@@ -427,21 +419,12 @@
      * This must be the minimum of
      * (total consumption rate leaving output, maximum transfer unit rate)
      */
-<<<<<<< HEAD
-    get actualTransferRate(): PerMinute {
-        let rate = 0
-        for (const container of this.inputs) {
-            for (const producer of container.producers) {
-                if (isIndustryNode(producer)) {
-                    rate += producer.getOutput(this.item)
-=======
     get outflowRate(): PerMinute {
         let consumptionRate = 0
         if (this.output !== undefined) {
             for (const consumer of this.output.consumers) {
                 if (consumer instanceof IndustryNode) {
                     consumptionRate += consumer.getInput(this.item)
->>>>>>> 75afd124
                 } else {
                     consumptionRate += consumer.inflowRatePerContainer
                 }
@@ -612,35 +595,6 @@
      * given items and no other items
      * @param items Items for which to find the TransferContainers
      */
-<<<<<<< HEAD
-    sanityCheck() {
-        // Check containers
-        for (const container of this.containers) {
-            if (container.incomingLinkCount > MAX_CONTAINER_LINKS) {
-                console.log(container)
-                throw new Error("Container exceeds incoming link limit")
-            }
-            if (container.outgoingLinkCount > MAX_CONTAINER_LINKS) {
-                console.log(container)
-                throw new Error("Container exceeds outgoing link limit")
-            }
-            if (container.egress > 1.0001 * container.ingress) {
-                console.log(container)
-                throw new Error("Container egress exceeds ingress")
-            }
-            if (container.isSplit && container.outgoingLinkCount > 1) {
-                console.log(container)
-                throw new Error("Split container has more than one outgoing link")
-            }
-        }
-        // Check industries
-        for (const industry of this.industries) {
-            if (industry.incomingLinkCount > MAX_INDUSTRY_LINKS) {
-                console.log(industry)
-                throw new Error("Industry exceeds incoming link limit")
-            }
-        }
-=======
     getTransferContainers(items: Set<Item>): Set<TransferContainerNode> {
         let transferContainers = Array.from(this.transferContainers)
         // Filter only those containing one or more of items
@@ -652,6 +606,5 @@
             Array.from(items).some((item) => !node.items.includes(item)),
         )
         return new Set(transferContainers)
->>>>>>> 75afd124
     }
 }