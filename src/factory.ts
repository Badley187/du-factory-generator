/**
 * factory.ts
 * Generate a factory graph using a recursive algorithm.
 * lgfrbcsgo & Nikolaus - October 2020
 */

import { Craftable, isOre, Item, CATALYSTS, isCatalyst } from "./items"
import { findRecipe } from "./recipes"
import {
    ContainerNode,
    FactoryGraph,
    PerMinute,
    TransferNode,
<<<<<<< HEAD
    MAX_CONTAINER_LINKS,
    isIndustryNode,
=======
    TransferContainerNode,
    isTransferContainerNode,
    MAX_CONTAINER_LINKS,
    MAX_INDUSTRY_LINKS,
>>>>>>> 75afd124
} from "./graph"

/**
 * Add to the factory graph all nodes required to increase production of an item by a given rate.
 * Recursively call this function to produce all ingredients.
 * @param item Item to produce
 * @param rate Rate of increased production
 * @param factory the FactoryGraph
 */
function produce(item: Item, rate: PerMinute, factory: FactoryGraph): ContainerNode[] {
    /* Get containers already storing this item */
    const containers = factory.getContainers(item)

    /* Return a container(s) for ores, or create a new one(s) */
    if (isOre(item)) {
        for (const container of containers) {
            if (container.canAddOutgoingLinks(1)) {
                return [container]
            }
        }
        return [factory.createContainer(item)]
    }

    /* Return a new container for each catalyst */
    if (isCatalyst(item)) {
        return [factory.createContainer(item)]
    }

    /* Increase egress of existing container if possible */
    for (const container of containers) {
        if (container.egress + rate < container.ingress && container.canAddOutgoingLinks(1)) {
            return [container]
        }
    }

    /* Create producers to existing container if possible */
    const recipe = findRecipe(item)
    let outputs: ContainerNode[] = []
    let additionalIndustries = 0
    for (const container of containers) {
        additionalIndustries = Math.ceil(
            (rate + container.egress - container.ingress) / (recipe.product.quantity / recipe.time),
        )
        if (
            container.canAddIncomingLinks(additionalIndustries) &&
            container.canAddOutgoingLinks(1)
        ) {
            outputs.push(container)
            break
        }
    }

    /* Create a new output container(s) if necessary */
    if (outputs.length === 0) {
        // The maximum number of required industries
        additionalIndustries = Math.ceil(rate / (recipe.product.quantity / recipe.time))

        // Add split containers if maxAdditionalIndustries exceeds limit
        if (additionalIndustries > MAX_CONTAINER_LINKS) {
            const numContainers = Math.ceil(additionalIndustries / MAX_CONTAINER_LINKS)
            const evenLinks = Math.ceil(additionalIndustries / numContainers)
            let linksRemaining = additionalIndustries
            for (let i = 0; i < numContainers; i++) {
                const numLinks = Math.min(evenLinks, linksRemaining)
                const split = numLinks / additionalIndustries
                outputs.push(factory.createSplitContainer(item, split))
                linksRemaining += -numLinks
            }
        } else {
            outputs.push(factory.createContainer(item))
        }
    }

    for (let i = 0; i < additionalIndustries; i++) {
        const industry = factory.createIndustry(item)
        industry.outputTo(outputs[i % outputs.length])
        /* Build dependencies recursively */
        for (const ingredient of recipe.ingredients) {
            const inputs = produce(ingredient.item, ingredient.quantity / recipe.time, factory)
            for (const input of inputs) {
                industry.takeFrom(input)
            }
        }
    }
    return outputs
}

/**
 * Add transfer units to remove byproducts from industry outputs
 * @param factory the FactoryGraph
 */
function handleByproducts(factory: FactoryGraph) {
    /* Loop over all factory containers */
    for (const container of factory.containers) {
        /* Ore containers have no byproducts, */
        if (isOre(container.item)) {
            continue
        }
        const recipe = findRecipe(container.item)
        for (const byproduct of recipe.byproducts) {
            // Skip catalysts
            if (isCatalyst(byproduct.item)) {
                continue
            }
            /* Check if byproduct is already being consumed */
            let isConsumed = false
            for (const consumer of container.consumers) {
                if (consumer.item === byproduct.item) {
                    isConsumed = true
                }
            }
            if (isConsumed) {
                continue
            }
            /* Check if there is already a transfer unit for this item */
            let transfer: TransferNode | undefined
            const itemTransfers = factory.getTransferUnits(byproduct.item)
            for (const itemTransfer of itemTransfers) {
                if (itemTransfer.canAddIncomingLinks(1)) {
                    transfer = itemTransfer
                }
            }
            /* Create a new transfer unit if necessary */
            if (transfer === undefined) {
                transfer = factory.createTransferUnit(byproduct.item)
                /* Find an output container that has space for an incoming link */
                let output: ContainerNode | undefined
                const itemContainers = factory.getContainers(byproduct.item)
                for (const itemContainer of itemContainers) {
                    if (itemContainer.canAddIncomingLinks(1)) {
                        output = itemContainer
                    }
                }
                /* Create a new container if necessary */
                if (output === undefined) {
                    output = factory.createContainer(byproduct.item)
                }
                transfer.outputTo(output)
            }
            transfer.takeFrom(container)
        }
    }
}

/**
 * Handle the production and transfer of catalysts
 * @param factory the FactoryGraph
 * */
function handleCatalysts(factory: FactoryGraph): void {
    // Loop over catalyst types
    for (const catalyst of CATALYSTS) {
        // Get all catalyst containers that don't already have an input link
        const catalystContainers = Array.from(factory.containers)
            .filter((node) => node.item === catalyst)
            .filter((node) => node.incomingLinkCount == 0)

        // Create a map of containers holding a catalyst byproduct, and
        // all containers from which that catalyst byproduct originated
        const catalystFlow: Map<ContainerNode, ContainerNode[]> = new Map()
        for (const container of catalystContainers) {
            const consumers = Array.from(container.consumers)
            if (consumers.length !== 1) {
                console.log(container)
                throw new Error("Catalyst container does not have one consumer?")
            }
            if (consumers[0].output === undefined) {
                console.log(consumers[0])
                throw new Error("Catalyst consumer has no output?")
            }
            if (catalystFlow.has(consumers[0].output)) {
                catalystFlow.set(
                    consumers[0].output,
                    catalystFlow.get(consumers[0].output)!.concat([container]),
                )
            } else {
                catalystFlow.set(consumers[0].output, [container])
            }
        }

        // Get transfer nodes already moving this catalyst
        const transferUnits = factory.getTransferUnits(catalyst)

        // Loop over containers holding byproduct and try to add an existing
        // transfer unit. Otherwise, create a new transfer unit
        for (const [endingContainer, startingContainers] of catalystFlow) {
            let transferUnit: TransferNode | undefined

            // Check for existing transfer unit
            for (const checkTransferUnit of transferUnits) {
                if (checkTransferUnit.output === undefined) {
                    console.log(checkTransferUnit)
                    throw new Error("Transfer unit has no output?")
                }
                if (
                    checkTransferUnit.canAddIncomingLinks(1) &&
                    checkTransferUnit.output.canAddOutgoingLinks(startingContainers.length)
                ) {
                    transferUnit = checkTransferUnit
                    break
                }
            }

            // Create new transfer unit if necessary
            if (transferUnit === undefined) {
                transferUnit = factory.createTransferUnit(catalyst)
                const container = factory.createContainer(catalyst)
                transferUnit.outputTo(container)
            }

            // Remove starting containers, link transfer unit output back to industries
            for (const container of startingContainers) {
                const consumers = Array.from(container.consumers)
                if (consumers.length !== 1) {
                    console.log(container)
                    throw new Error("Catalyst container does not have one consumer?")
                }
                consumers[0].inputs.delete(container)
                factory.containers.delete(container)
                if (transferUnit.output === undefined) {
                    console.log(transferUnit)
                    throw new Error("Transfer unit has no output?")
                }
                consumers[0].takeFrom(transferUnit.output)
            }

            // Link industry output to transfer unit
            transferUnit.takeFrom(endingContainer)
        }

        // Get all catalyst containers that don't already have a producing industry
        const containers = Array.from(factory.getContainers(catalyst)).filter(
            (node) => !Array.from(node.producers).some(isIndustryNode),
        )

        const recipe = findRecipe(catalyst)
        for (const container of containers) {
            // Add one industry to produce catalyst for this container
            const industry = factory.createIndustry(catalyst)
            industry.outputTo(container)
            // Build ingredients
            for (const ingredient of recipe.ingredients) {
                const inputs = produce(ingredient.item, ingredient.quantity / recipe.time, factory)
                for (const input of inputs) {
                    industry.takeFrom(input)
                }
            }
        }
    }
}

/**
 * Add transfer units and containers to handle industries that require
 * >7 incoming links
 * @param factory the FactoryGraph
 */
function handleIndustryLinks(factory: FactoryGraph): void {
    // Loop over all factory industries
    for (const industry of factory.industries) {
        // Get ingredients and ingredient quantities
        const recipe = findRecipe(industry.item)
        // Sort ingredients by quantity
        const recipeIngredients = recipe.ingredients
        recipeIngredients.sort((a, b) => a.quantity - b.quantity)
        const ingredients = recipeIngredients.map((ingredient) => ingredient.item)

        // Get exceeding link count
        const exceedingLinks = industry.incomingLinkCount - MAX_INDUSTRY_LINKS
        if (exceedingLinks > 0) {
            let transferContainer: TransferContainerNode | undefined

            // Get all transfer containers containing a subset of the industry ingredients
            const transferContainers = factory.getTransferContainers(new Set(ingredients))
            for (const checkTransferContainer of transferContainers) {
                // Check if this transfer container has at least exceedingLinks+1 items
                // +1 because we need to remove one link to make space for TransferContainerNode
                if (checkTransferContainer.items.length < exceedingLinks + 1) {
                    continue
                }
                // Check if we can add an outgoing link from this TransferContainerNode
                if (!checkTransferContainer.canAddOutgoingLinks(1)) {
                    continue
                }
                // Check if we can add one ingoing link to each transfer unit on this TransferContainerNode
                if (
                    Array.from(checkTransferContainer.producers).some(
                        (node) => !node.canAddIncomingLinks(1),
                    )
                ) {
                    continue
                }
                // good
                transferContainer = checkTransferContainer
                break
            }

            // Create a new TransferContainerNode if necessary
            if (transferContainer === undefined) {
                // Use first exceedingLinks+1 items in ingredients (sorted by quantity)
                // +1 because we need to remove one link to make space for TransferContainerNode
                const items = ingredients.slice(0, exceedingLinks + 1)
                transferContainer = factory.createTransferContainer(items)
                // Add transfer units
                for (const item of items) {
                    const transferUnit = factory.createTransferUnit(item)
                    transferUnit.outputTo(transferContainer)
                }
            }

            // Remove existing container->industry links, and replace with
            // container->transfer unit links
            for (const transferUnit of transferContainer.producers) {
                let check = false
                for (const container of industry.inputs) {
                    if (isTransferContainerNode(container)) {
                        continue
                    }
                    if (container.item === transferUnit.item) {
                        container.consumers.delete(industry)
                        industry.inputs.delete(container)
                        transferUnit.takeFrom(container)
                        check = true
                        break
                    }
                }
                if (!check) {
                    console.log(industry)
                    console.log(transferUnit)
                    throw new Error("Unable to transfer item")
                }
            }

            // Link transfer container to industry
            industry.takeFrom(transferContainer)
        }
    }
}

/**
 * Sanity check the factory. Check for 1) exceeding container limits,
 * 2) egress > ingress, 3) or split containers having more than one consumer
 * @param factory the FactoryGraph
 */
function sanityCheck(factory: FactoryGraph): void {
    // Check containers
    for (const container of factory.containers) {
        if (container.incomingLinkCount > MAX_CONTAINER_LINKS) {
            console.log(container)
            throw new Error("Container exceeds incoming link limit")
        }
        if (container.outgoingLinkCount > MAX_CONTAINER_LINKS) {
            console.log(container)
            throw new Error("Container exceeds outgoing link limit")
        }
        if (container.egress > container.ingress) {
            console.log(container)
            throw new Error("Container egress exceeds ingress")
        }
        if (container.isSplit && container.outgoingLinkCount > 1) {
            console.log(container)
            throw new Error("Split container has more than one outgoing link")
        }
    }
    // Check industries
    for (const industry of factory.industries) {
        if (industry.incomingLinkCount > MAX_INDUSTRY_LINKS) {
            console.log(industry)
            throw new Error("Industry exceeds incoming link limit")
        }
    }
}

/**
 * Generate a new factory graph that supplies a given number of assemblers
 * for a given set of products
 * @param requirements Products and number of assemblers
 */
export function buildFactory(
    requirements: Map<Craftable, { count: number; maintain: number }>,
): FactoryGraph {
    const factory = new FactoryGraph()
    for (const [item, { count, maintain }] of requirements) {
        const recipe = findRecipe(item)
        const rate = recipe.product.quantity / recipe.time
        // Add an output node
        const output = factory.createOutput(item, rate * count, maintain)

        for (let i = 0; i < count; i++) {
            // Add industry, output to OutputNode
            const industry = factory.createIndustry(item)
            industry.outputTo(output)
            // Build ingredients
            for (const ingredient of recipe.ingredients) {
                const inputs = produce(ingredient.item, ingredient.quantity / recipe.time, factory)
                for (const input of inputs) {
                    industry.takeFrom(input)
                }
            }
        }
    }
    /* Add transfer units to relocate byproducts */
    handleByproducts(factory)
<<<<<<< HEAD
    // Handle catalyst production
    handleCatalysts(factory)
=======
    /* Add transfer units and containers to handle industry link limit */
    handleIndustryLinks(factory)
>>>>>>> 75afd124
    /* Sanity check for errors in factory */
    sanityCheck(factory)
    return factory
}<|MERGE_RESOLUTION|>--- conflicted
+++ resolved
@@ -11,15 +11,11 @@
     FactoryGraph,
     PerMinute,
     TransferNode,
-<<<<<<< HEAD
-    MAX_CONTAINER_LINKS,
     isIndustryNode,
-=======
     TransferContainerNode,
     isTransferContainerNode,
     MAX_CONTAINER_LINKS,
     MAX_INDUSTRY_LINKS,
->>>>>>> 75afd124
 } from "./graph"
 
 /**
@@ -189,6 +185,10 @@
                 console.log(consumers[0])
                 throw new Error("Catalyst consumer has no output?")
             }
+            if (isTransferContainerNode(consumers[0].output)) {
+                console.log(consumers[0])
+                throw new Error("Catalyst consumer output is a transfer container node?")
+            }
             if (catalystFlow.has(consumers[0].output)) {
                 catalystFlow.set(
                     consumers[0].output,
@@ -241,6 +241,10 @@
                 if (transferUnit.output === undefined) {
                     console.log(transferUnit)
                     throw new Error("Transfer unit has no output?")
+                }
+                if (isTransferContainerNode(transferUnit.output)) {
+                    console.log(transferUnit)
+                    throw new Error("Transfer unit output is a transfer container node?")
                 }
                 consumers[0].takeFrom(transferUnit.output)
             }
@@ -373,7 +377,9 @@
             console.log(container)
             throw new Error("Container exceeds outgoing link limit")
         }
-        if (container.egress > container.ingress) {
+        // delta to avoid rounding errors
+        const delta = 1.0e-8
+        if (container.egress > container.ingress + delta) {
             console.log(container)
             throw new Error("Container egress exceeds ingress")
         }
@@ -421,13 +427,10 @@
     }
     /* Add transfer units to relocate byproducts */
     handleByproducts(factory)
-<<<<<<< HEAD
     // Handle catalyst production
     handleCatalysts(factory)
-=======
     /* Add transfer units and containers to handle industry link limit */
     handleIndustryLinks(factory)
->>>>>>> 75afd124
     /* Sanity check for errors in factory */
     sanityCheck(factory)
     return factory
